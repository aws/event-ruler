--- conflicted
+++ resolved
@@ -20,11 +20,7 @@
   <groupId>software.amazon.event.ruler</groupId>
   <artifactId>event-ruler</artifactId>
   <name>Event Ruler</name>
-<<<<<<< HEAD
   <version>1.3.0</version>
-=======
-  <version>1.2.2</version>
->>>>>>> f789cab9
   <description>Event Ruler is a Java library that allows matching Rules to Events. An event is a list of fields,
     which may be given as name/value pairs or as a JSON object. A rule associates event field names with lists of
     possible values. There are two reasons to use Ruler: 1/ It's fast; the time it takes to match Events doesn't
