<!--
  ~ Copyright Amazon.com, Inc. or its affiliates. All Rights Reserved.
  ~
  ~ Licensed under the Apache License, Version 2.0 (the "License").
  ~ You may not use this file except in compliance with the License.
  ~ A copy of the License is located at
  ~
  ~  http://aws.amazon.com/apache2.0
  ~
  ~ or in the "license" file accompanying this file. This file is distributed
  ~ on an "AS IS" BASIS, WITHOUT WARRANTIES OR CONDITIONS OF ANY KIND, either
  ~ express or implied. See the License for the specific language governing
  ~ permissions and limitations under the License.

-->
<project xmlns="http://maven.apache.org/POM/4.0.0"
         xmlns:xsi="http://www.w3.org/2001/XMLSchema-instance"
         xsi:schemaLocation="http://maven.apache.org/POM/4.0.0 https://maven.apache.org/maven-v4_0_0.xsd">
  <modelVersion>4.0.0</modelVersion>
  <groupId>software.amazon.event.ruler</groupId>
  <artifactId>event-ruler</artifactId>
  <name>Event Ruler</name>
  <version>1.8.1</version>
  <description>Event Ruler is a Java library that allows matching Rules to Events. An event is a list of fields,
    which may be given as name/value pairs or as a JSON object. A rule associates event field names with lists of
    possible values. There are two reasons to use Ruler: 1/ It's fast; the time it takes to match Events doesn't
    depend on the number of Rules. 2/ Customers like the JSON "query language" for expressing rules.

  </description>
  <url>https://github.com/aws/event-ruler/</url>

  <properties>
    <jdk.version>1.8</jdk.version>
<<<<<<< HEAD
    <jackson.version>2.18.2</jackson.version>
    <fastdoubleparser.version>2.0.0</fastdoubleparser.version>
=======
    <jackson.version>2.18.1</jackson.version>
    <fastdoubleparser.version>2.0.1</fastdoubleparser.version>
>>>>>>> 781b240e
    <jsr.version>3.0.2</jsr.version>
    <junit.version>4.13.2</junit.version>
    <compiler.plugin.version>3.13.0</compiler.plugin.version>
    <javadoc.plugin.version>3.11.1</javadoc.plugin.version>
    <source.plugin.version>3.3.1</source.plugin.version>
    <gpg.plugin.version>3.2.7</gpg.plugin.version>
    <staging.plugin.version>1.7.0</staging.plugin.version>
    <checkstyle.plugin.version>3.6.0</checkstyle.plugin.version>
    <spotbugs.plugin.version>4.8.6.6</spotbugs.plugin.version>
    <project.build.sourceEncoding>UTF-8</project.build.sourceEncoding>
    <jmh.version>1.37</jmh.version>
    <exec.plugin.version>3.5.0</exec.plugin.version>
  </properties>

  <licenses>
    <license>
      <name>Apache License, Version 2.0</name>
      <url>https://aws.amazon.com/apache2.0</url>
      <distribution>repo</distribution>
    </license>
  </licenses>

  <scm>
    <url>https://github.com/aws/event-ruler.git</url>
  </scm>

  <developers>
    <developer>
      <id>amazonwebservices</id>
      <organization>Amazon Web Services</organization>
      <organizationUrl>https://aws.amazon.com</organizationUrl>
      <roles>
        <role>developer</role>
      </roles>
    </developer>
  </developers>

  <distributionManagement>
    <snapshotRepository>
      <id>ossrh</id>
      <url>https://aws.oss.sonatype.org/content/repositories/snapshots</url>
    </snapshotRepository>
    <repository>
      <id>ossrh</id>
      <url>https://aws.oss.sonatype.org/service/local/staging/deploy/maven2/</url>
    </repository>
  </distributionManagement>

  <dependencies>
    <dependency>
      <groupId>com.fasterxml.jackson.core</groupId>
      <artifactId>jackson-databind</artifactId>
      <version>${jackson.version}</version>
    </dependency>

    <dependency>
      <groupId>ch.randelshofer</groupId>
      <artifactId>fastdoubleparser</artifactId>
      <version>${fastdoubleparser.version}</version>
    </dependency>

    <dependency>
      <groupId>com.google.code.findbugs</groupId>
      <artifactId>jsr305</artifactId>
      <version>${jsr.version}</version>
    </dependency>

    <dependency>
      <groupId>junit</groupId>
      <artifactId>junit</artifactId>
      <version>${junit.version}</version>
      <scope>test</scope>
    </dependency>

    <dependency>
      <groupId>org.openjdk.jmh</groupId>
      <artifactId>jmh-core</artifactId>
      <version>${jmh.version}</version>
      <scope>test</scope>
    </dependency>

    <dependency>
      <groupId>org.openjdk.jmh</groupId>
      <artifactId>jmh-generator-annprocess</artifactId>
      <version>${jmh.version}</version>
      <scope>test</scope>
    </dependency>

  </dependencies>

  <build>
    <sourceDirectory>src/main</sourceDirectory>
    <testSourceDirectory>src/test</testSourceDirectory>
    <finalName>${project.artifactId}-${project.version}</finalName>
    <plugins>
      <plugin>
        <groupId>org.apache.maven.plugins</groupId>
        <artifactId>maven-compiler-plugin</artifactId>
        <version>${compiler.plugin.version}</version>
        <configuration>
          <source>${jdk.version}</source>
          <target>${jdk.version}</target>
          <encoding>${project.build.sourceEncoding}</encoding>
          <annotationProcessorPaths>
            <path>
              <groupId>org.openjdk.jmh</groupId>
              <artifactId>jmh-generator-annprocess</artifactId>
              <version>${jmh.version}</version>
            </path>
          </annotationProcessorPaths>
        </configuration>
      </plugin>
      <plugin>
        <groupId>org.codehaus.mojo</groupId>
        <artifactId>exec-maven-plugin</artifactId>
        <version>${exec.plugin.version}</version>
        <executions>
          <execution>
            <id>run-jmh-benchmarks</id>
            <goals>
              <goal>exec</goal>
            </goals>
            <configuration>
              <classpathScope>test</classpathScope>
              <executable>java</executable>
              <arguments>
                <argument>-classpath</argument>
                <classpath/>
                <argument>org.openjdk.jmh.Main</argument>
                <argument>-gc</argument>
                <argument>true</argument>
                <argument>.*</argument>
              </arguments>
            </configuration>
          </execution>
        </executions>
      </plugin>
      <plugin>
        <groupId>org.apache.maven.plugins</groupId>
        <artifactId>maven-source-plugin</artifactId>
        <version>${source.plugin.version}</version>
        <executions>
          <execution>
            <id>attach-sources</id>
            <goals>
              <goal>jar-no-fork</goal>
            </goals>
          </execution>
        </executions>
      </plugin>
      <plugin>
        <groupId>org.apache.maven.plugins</groupId>
        <artifactId>maven-javadoc-plugin</artifactId>
        <version>${javadoc.plugin.version}</version>
        <configuration>
          <additionalJOption>-Xdoclint:none</additionalJOption>
        </configuration>
        <executions>
          <execution>
            <id>attach-javadocs</id>
            <goals>
              <goal>jar</goal>
            </goals>
          </execution>
        </executions>
      </plugin>
      <plugin>
        <groupId>org.apache.maven.plugins</groupId>
        <artifactId>maven-checkstyle-plugin</artifactId>
        <version>${checkstyle.plugin.version}</version>
        <configuration>
          <configLocation>${basedir}/config/checkstyle/checkstyle.xml</configLocation>
          <encoding>${project.build.sourceEncoding}</encoding>
          <consoleOutput>true</consoleOutput>
          <failsOnError>false</failsOnError>
          <linkXRef>false</linkXRef>
          <includeTestSourceDirectory>true</includeTestSourceDirectory>
          <excludeGeneratedSources>true</excludeGeneratedSources>
        </configuration>
        <executions>
          <execution>
            <id>validate</id>
            <phase>validate</phase>
            <goals>
              <goal>check</goal>
            </goals>
          </execution>
        </executions>
      </plugin>
      <plugin>
        <groupId>com.github.spotbugs</groupId>
        <artifactId>spotbugs-maven-plugin</artifactId>
        <version>${spotbugs.plugin.version}</version>
        <configuration>
          <omitVisitors>FindReturnRef</omitVisitors>
          <xmlOutput>true</xmlOutput>
        </configuration>
        <executions>
          <execution>
            <id>analyze-compile</id>
            <phase>compile</phase>
            <goals>
              <goal>check</goal>
            </goals>
          </execution>
        </executions>
      </plugin>
    </plugins>
  </build>

  <profiles>
    <profile>
      <id>publishing</id>
      <build>
        <plugins>
          <plugin>
            <groupId>org.apache.maven.plugins</groupId>
            <artifactId>maven-source-plugin</artifactId>
            <version>${source.plugin.version}</version>
            <executions>
              <execution>
                <id>attach-sources</id>
                <goals>
                  <goal>jar-no-fork</goal>
                </goals>
              </execution>
            </executions>
          </plugin>
          <plugin>
            <groupId>org.apache.maven.plugins</groupId>
            <artifactId>maven-javadoc-plugin</artifactId>
            <version>${javadoc.plugin.version}</version>
            <executions>
              <execution>
                <id>attach-javadocs</id>
                <goals>
                  <goal>jar</goal>
                </goals>
              </execution>
            </executions>
          </plugin>
          <plugin>
            <groupId>org.apache.maven.plugins</groupId>
            <artifactId>maven-gpg-plugin</artifactId>
            <version>${gpg.plugin.version}</version>
            <executions>
              <execution>
                <id>sign-artifacts</id>
                <phase>verify</phase>
                <goals>
                  <goal>sign</goal>
                </goals>
              </execution>
            </executions>
          </plugin>
          <plugin>
            <groupId>org.sonatype.plugins</groupId>
            <artifactId>nexus-staging-maven-plugin</artifactId>
            <version>${staging.plugin.version}</version>
            <extensions>true</extensions>
            <configuration>
              <serverId>ossrh</serverId>
              <nexusUrl>https://aws.oss.sonatype.org</nexusUrl>
            </configuration>
          </plugin>
        </plugins>
      </build>
    </profile>
  </profiles>
</project><|MERGE_RESOLUTION|>--- conflicted
+++ resolved
@@ -31,13 +31,8 @@
 
   <properties>
     <jdk.version>1.8</jdk.version>
-<<<<<<< HEAD
     <jackson.version>2.18.2</jackson.version>
-    <fastdoubleparser.version>2.0.0</fastdoubleparser.version>
-=======
-    <jackson.version>2.18.1</jackson.version>
     <fastdoubleparser.version>2.0.1</fastdoubleparser.version>
->>>>>>> 781b240e
     <jsr.version>3.0.2</jsr.version>
     <junit.version>4.13.2</junit.version>
     <compiler.plugin.version>3.13.0</compiler.plugin.version>
